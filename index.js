#!/usr/bin/env node
const childProcess = require('child_process');


class Liquibase {
<<<<<<< HEAD

=======
>>>>>>> dd8d88e6
	/**
	 * Returns an instance of a lightweight Liquibase Wrapper.
	 * @param {*} params default parameters for Liquibase
	 * @example
	 * ```javascript
	 * const liquibase = require('liquibase');
	 * 
	 * const config = {
	 *   contexts: 'TEST,DEV',
	 *   labels: 'staging,Jira-1200',
	 *   logLevel: 'debug',
	 *   overwriteOutputFile: 'true',
	 *   logFile: 'myLog.log'
	 * };
	 * 
	 * liquibase(config)
   *   .run('status', '--verbose')
   *   .then(() => console.log('success'))
   *   .catch((err) => console.error('fail', err));
	 * ```
	 */
	constructor(params = {}) {
		const defaultParams = {
<<<<<<< HEAD
			// ******** MSSQL Default Parameters
=======
			// MSSQL Default Parameters
>>>>>>> dd8d88e6
			liquibase: 'liquibase-4.0.0/liquibase',
			changeLogFile: 'changeLog_examples/mssql/changelog.mssql.sql',
			url: '"jdbc:sqlserver://<IP OR HOSTNAME>:<port number>;database=<database name>;"',
			username: '<username>',
			password: '<password>',
			liquibaseProLicenseKey: '<paste liquibase-pro-license-key here>',
			classpath: 'Drivers/mssql-jdbc-7.4.1.jre8.jar'

<<<<<<< HEAD
			// ******** PostgreSQL Default Parameters Template *********
=======
			// PostgreSQL Default Parameters Template
>>>>>>> dd8d88e6
			// liquibase: 'liquibase-4.0.0/liquibase',
			// changeLogFile: 'changeLog_examples/postgreSQL/changelog.postgresql.sql',
			// url: 'jdbc:postgresql://<host>:5432/MYDATABASE_TEST',
			// username: 'postgres',
			// password: 'password',
			// liquibaseProLicenseKey: '<paste liquibase-pro-license-key here>',
			// classpath: 'Drivers/postgresql-42.2.8.jar'
		};
<<<<<<< HEAD
		
=======

>>>>>>> dd8d88e6
		this.params = Object.assign({}, defaultParams, params);
	}

	/**
	 * Internal Getter that returns a node child process compatible command string.
	 * @returns {string}
	 * @private
	 */
	get command() {
		let cmd = `${this.params.liquibase}`;
		Object.keys(this.params).forEach(key => {
			if (key === 'liquibase') {
				return;
			}
			const value = this.params[key];
			cmd = `${cmd} --${key}=${value}`;
		});
		return cmd;
	}

	/**
	 * 
	 * Internal method for executing a child process.
	 * @param {*} command Liquibase command
	 * @param {*} options any options
	 * @private
	 * @returns {Promise} Promise of a node child process.
	 */
	exec(command, options = {}) {
		let child;
		let promise = new Promise((resolve, reject) => {
			child = childProcess
				.exec(command, options, (error, stdout, stderr) => {
					console.log(stdout);
					console.error(stderr);
					if (error) {
						error.stderr = stderr;
						return reject(error);
					}
					resolve({ stdout: stdout });
				});
		});
		promise.child = child;
		return promise;
	}

<<<<<<< HEAD
	// The default command is liquibase update unless another command is specified.
=======
	/**
	 * Executes a Liquibase command.
	 * @param {*} action a string for the Liquibase command to run. Defaults to `'update'`
	 * @param {*} params any parameters for the command
	 * @returns {Promise} Promise of a node child process.
	 */
>>>>>>> dd8d88e6
	run(action = 'update', params = '') {
		return this.exec(`${this.command} ${action} ${params}`);
	}
}

module.exports = params => new Liquibase(params);<|MERGE_RESOLUTION|>--- conflicted
+++ resolved
@@ -3,10 +3,6 @@
 
 
 class Liquibase {
-<<<<<<< HEAD
-
-=======
->>>>>>> dd8d88e6
 	/**
 	 * Returns an instance of a lightweight Liquibase Wrapper.
 	 * @param {*} params default parameters for Liquibase
@@ -30,11 +26,7 @@
 	 */
 	constructor(params = {}) {
 		const defaultParams = {
-<<<<<<< HEAD
-			// ******** MSSQL Default Parameters
-=======
 			// MSSQL Default Parameters
->>>>>>> dd8d88e6
 			liquibase: 'liquibase-4.0.0/liquibase',
 			changeLogFile: 'changeLog_examples/mssql/changelog.mssql.sql',
 			url: '"jdbc:sqlserver://<IP OR HOSTNAME>:<port number>;database=<database name>;"',
@@ -43,11 +35,7 @@
 			liquibaseProLicenseKey: '<paste liquibase-pro-license-key here>',
 			classpath: 'Drivers/mssql-jdbc-7.4.1.jre8.jar'
 
-<<<<<<< HEAD
-			// ******** PostgreSQL Default Parameters Template *********
-=======
 			// PostgreSQL Default Parameters Template
->>>>>>> dd8d88e6
 			// liquibase: 'liquibase-4.0.0/liquibase',
 			// changeLogFile: 'changeLog_examples/postgreSQL/changelog.postgresql.sql',
 			// url: 'jdbc:postgresql://<host>:5432/MYDATABASE_TEST',
@@ -56,11 +44,6 @@
 			// liquibaseProLicenseKey: '<paste liquibase-pro-license-key here>',
 			// classpath: 'Drivers/postgresql-42.2.8.jar'
 		};
-<<<<<<< HEAD
-		
-=======
-
->>>>>>> dd8d88e6
 		this.params = Object.assign({}, defaultParams, params);
 	}
 
@@ -107,16 +90,12 @@
 		return promise;
 	}
 
-<<<<<<< HEAD
-	// The default command is liquibase update unless another command is specified.
-=======
 	/**
 	 * Executes a Liquibase command.
 	 * @param {*} action a string for the Liquibase command to run. Defaults to `'update'`
 	 * @param {*} params any parameters for the command
 	 * @returns {Promise} Promise of a node child process.
 	 */
->>>>>>> dd8d88e6
 	run(action = 'update', params = '') {
 		return this.exec(`${this.command} ${action} ${params}`);
 	}
